--- conflicted
+++ resolved
@@ -34,26 +34,6 @@
 /// ```
 /// use oursh::repl::completion::complete;
 ///
-<<<<<<< HEAD
-/// assert_eq!("pwd", completion::complete("pw"));
-/// ```
-pub fn complete(text: &str) -> Completion {
-    let complete = match text {
-        "la" => "ls -la".into(),
-        t @ _ => {
-            let mut matches = executable_completions(t);
-            matches.sort_by(|a, b| {
-                match a.len().cmp(&b.len()) { Equal => a.cmp(&b), o => o }
-            });
-            if matches.len() > 1 {
-                return Completion::Partial(matches);
-            }
-            matches.first().unwrap_or(&"".to_string()).clone()
-        },
-    };
-    Completion::Complete(complete)
-=======
-/// assert_eq!("ls", complete("l"));
 /// assert_eq!("pwd", complete("pw"));
 /// ```
 pub fn complete(text: &str) -> String {
@@ -63,7 +43,6 @@
     });
     matches.first().unwrap_or(&text.to_string()).clone()
     // path_complete(text)
->>>>>>> b1fab15d
 }
 
 /// Return a list of the matches from the given partial program text.
